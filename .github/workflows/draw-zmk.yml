--- conflicted
+++ resolved
@@ -20,11 +20,7 @@
         required: false
         type: string
       json_path:
-<<<<<<< HEAD
-        description: 'Path to the <keymap>.json layout configuration file, ignored if non-existent'
-=======
         description: 'Path containing <keymap>.json physical layout description files, ignored if non-existent'
->>>>>>> d32bed76
         default: 'config'
         required: false
         type: string
@@ -51,7 +47,6 @@
       install_branch:
         description: 'Install keymap-drawer from a git branch, use empty for pypi release (default)'
         default: ''
-<<<<<<< HEAD
         required: false
         type: string
       destination:
@@ -62,8 +57,6 @@
       artifactname:
         description: 'Define the name the drawings are stored as an artifact'
         default: 'drawings'
-=======
->>>>>>> d32bed76
         required: false
         type: string
     outputs:
